// Copyright 2015-2017 Parity Technologies (UK) Ltd.
// This file is part of Parity.

// Parity is free software: you can redistribute it and/or modify
// it under the terms of the GNU General Public License as published by
// the Free Software Foundation, either version 3 of the License, or
// (at your option) any later version.

// Parity is distributed in the hope that it will be useful,
// but WITHOUT ANY WARRANTY; without even the implied warranty of
// MERCHANTABILITY or FITNESS FOR A PARTICULAR PURPOSE.  See the
// GNU General Public License for more details.

// You should have received a copy of the GNU General Public License
// along with Parity.  If not, see <http://www.gnu.org/licenses/>.

use std::io::Cursor;
use std::u16;
use std::ops::Deref;
use byteorder::{LittleEndian, ReadBytesExt, WriteBytesExt};
use serde_json;
use ethcrypto::ecdh::agree;
use ethcrypto::ecies::{encrypt_single_message, decrypt_single_message};
use ethkey::{Public, Secret, KeyPair};
use ethkey::math::curve_order;
use util::{H256, U256};
use key_server_cluster::Error;
use key_server_cluster::message::{Message, ClusterMessage, EncryptionMessage, DecryptionMessage};

/// Size of serialized header.
pub const MESSAGE_HEADER_SIZE: usize = 4;

#[derive(Debug, PartialEq)]
/// Message header.
pub struct MessageHeader {
	/// Message/Header version.
	pub version: u8,
	/// Message kind.
	pub kind: u8,
	/// Message payload size (without header).
	pub size: u16,
}

#[derive(Debug, Clone, PartialEq)]
/// Serialized message.
pub struct SerializedMessage(Vec<u8>);

impl Deref for SerializedMessage {
	type Target = [u8];

	fn deref(&self) -> &[u8] {
		&self.0
	}
}

impl Into<Vec<u8>> for SerializedMessage {
	fn into(self) -> Vec<u8> {
		self.0
	}
}

/// Serialize message.
pub fn serialize_message(message: Message) -> Result<SerializedMessage, Error> {
	let (message_kind, payload) = match message {
		Message::Cluster(ClusterMessage::NodePublicKey(payload))							=> (1, serde_json::to_vec(&payload)),
		Message::Cluster(ClusterMessage::NodePrivateKeySignature(payload))					=> (2, serde_json::to_vec(&payload)),
		Message::Cluster(ClusterMessage::KeepAlive(payload))								=> (3, serde_json::to_vec(&payload)),
		Message::Cluster(ClusterMessage::KeepAliveResponse(payload))						=> (4, serde_json::to_vec(&payload)),

		Message::Encryption(EncryptionMessage::InitializeSession(payload))					=> (50, serde_json::to_vec(&payload)),
		Message::Encryption(EncryptionMessage::ConfirmInitialization(payload))				=> (51, serde_json::to_vec(&payload)),
		Message::Encryption(EncryptionMessage::CompleteInitialization(payload))				=> (52, serde_json::to_vec(&payload)),
		Message::Encryption(EncryptionMessage::KeysDissemination(payload))					=> (53, serde_json::to_vec(&payload)),
		Message::Encryption(EncryptionMessage::Complaint(payload))							=> (54, serde_json::to_vec(&payload)),
		Message::Encryption(EncryptionMessage::ComplaintResponse(payload))					=> (55, serde_json::to_vec(&payload)),
		Message::Encryption(EncryptionMessage::PublicKeyShare(payload))						=> (56, serde_json::to_vec(&payload)),
		Message::Encryption(EncryptionMessage::SessionError(payload))						=> (57, serde_json::to_vec(&payload)),
		Message::Encryption(EncryptionMessage::SessionCompleted(payload))					=> (58, serde_json::to_vec(&payload)),

		Message::Decryption(DecryptionMessage::InitializeDecryptionSession(payload))		=> (100, serde_json::to_vec(&payload)),
		Message::Decryption(DecryptionMessage::ConfirmDecryptionInitialization(payload))	=> (101, serde_json::to_vec(&payload)),
		Message::Decryption(DecryptionMessage::RequestPartialDecryption(payload))			=> (102, serde_json::to_vec(&payload)),
		Message::Decryption(DecryptionMessage::PartialDecryption(payload))					=> (103, serde_json::to_vec(&payload)),
		Message::Decryption(DecryptionMessage::DecryptionSessionError(payload))				=> (104, serde_json::to_vec(&payload)),
	};

<<<<<<< HEAD
	let payload = payload.map_err(|err| Error::Serde(format!("{}", err)))?;
	build_serialized_message(MessageHeader {
=======
	let payload = payload.map_err(|err| Error::Serde(err.to_string()))?;
	let payload_len = payload.len();
	if payload_len > u16::MAX as usize {
		return Err(Error::InvalidMessage);
	}

	let header = MessageHeader {
>>>>>>> c4e465f5
		kind: message_kind,
		version: 1,
		size: 0,
	}, payload)
}

/// Deserialize message.
pub fn deserialize_message(header: &MessageHeader, payload: Vec<u8>) -> Result<Message, Error> {
	Ok(match header.kind {
		1	=> Message::Cluster(ClusterMessage::NodePublicKey(serde_json::from_slice(&payload).map_err(|err| Error::Serde(err.to_string()))?)),
		2	=> Message::Cluster(ClusterMessage::NodePrivateKeySignature(serde_json::from_slice(&payload).map_err(|err| Error::Serde(err.to_string()))?)),
		3	=> Message::Cluster(ClusterMessage::KeepAlive(serde_json::from_slice(&payload).map_err(|err| Error::Serde(err.to_string()))?)),
		4	=> Message::Cluster(ClusterMessage::KeepAliveResponse(serde_json::from_slice(&payload).map_err(|err| Error::Serde(err.to_string()))?)),

		50	=> Message::Encryption(EncryptionMessage::InitializeSession(serde_json::from_slice(&payload).map_err(|err| Error::Serde(err.to_string()))?)),
		51	=> Message::Encryption(EncryptionMessage::ConfirmInitialization(serde_json::from_slice(&payload).map_err(|err| Error::Serde(err.to_string()))?)),
		52	=> Message::Encryption(EncryptionMessage::CompleteInitialization(serde_json::from_slice(&payload).map_err(|err| Error::Serde(err.to_string()))?)),
		53	=> Message::Encryption(EncryptionMessage::KeysDissemination(serde_json::from_slice(&payload).map_err(|err| Error::Serde(err.to_string()))?)),
		54	=> Message::Encryption(EncryptionMessage::Complaint(serde_json::from_slice(&payload).map_err(|err| Error::Serde(err.to_string()))?)),
		55	=> Message::Encryption(EncryptionMessage::ComplaintResponse(serde_json::from_slice(&payload).map_err(|err| Error::Serde(err.to_string()))?)),
		56	=> Message::Encryption(EncryptionMessage::PublicKeyShare(serde_json::from_slice(&payload).map_err(|err| Error::Serde(err.to_string()))?)),
		57	=> Message::Encryption(EncryptionMessage::SessionError(serde_json::from_slice(&payload).map_err(|err| Error::Serde(err.to_string()))?)),
		58	=> Message::Encryption(EncryptionMessage::SessionCompleted(serde_json::from_slice(&payload).map_err(|err| Error::Serde(err.to_string()))?)),

		100	=> Message::Decryption(DecryptionMessage::InitializeDecryptionSession(serde_json::from_slice(&payload).map_err(|err| Error::Serde(err.to_string()))?)),
		101	=> Message::Decryption(DecryptionMessage::ConfirmDecryptionInitialization(serde_json::from_slice(&payload).map_err(|err| Error::Serde(err.to_string()))?)),
		102	=> Message::Decryption(DecryptionMessage::RequestPartialDecryption(serde_json::from_slice(&payload).map_err(|err| Error::Serde(err.to_string()))?)),
		103	=> Message::Decryption(DecryptionMessage::PartialDecryption(serde_json::from_slice(&payload).map_err(|err| Error::Serde(err.to_string()))?)),
		104	=> Message::Decryption(DecryptionMessage::DecryptionSessionError(serde_json::from_slice(&payload).map_err(|err| Error::Serde(err.to_string()))?)),

		_ => return Err(Error::Serde(format!("unknown message type {}", header.kind))),
	})
}

/// Encrypt serialized message.
pub fn encrypt_message(key: &KeyPair, message: SerializedMessage) -> Result<SerializedMessage, Error> {
	let mut header: Vec<_> = message.into();
	let payload = header.split_off(MESSAGE_HEADER_SIZE);
	let encrypted_payload = encrypt_single_message(key.public(), &payload)?;

	let header = deserialize_header(&header)?;
	build_serialized_message(header, encrypted_payload)
}

/// Decrypt serialized message.
pub fn decrypt_message(key: &KeyPair, payload: Vec<u8>) -> Result<Vec<u8>, Error> {
	Ok(decrypt_single_message(key.secret(), &payload)?)
}

/// Compute shared encryption key.
pub fn compute_shared_key(self_secret: &Secret, other_public: &Public) -> Result<KeyPair, Error> {
	// secret key created in agree function is invalid, as it is not calculated mod EC.field.n
	// => let's do it manually
	let shared_secret = agree(self_secret, other_public)?;
	let shared_secret: H256 = (*shared_secret).into();
	let shared_secret: U256 = shared_secret.into();
	let shared_secret: H256 = (shared_secret % curve_order()).into();
	let shared_key_pair = KeyPair::from_secret_slice(&*shared_secret)?;
	Ok(shared_key_pair)
}

/// Serialize message header.
fn serialize_header(header: &MessageHeader) -> Result<Vec<u8>, Error> {
	let mut buffer = Vec::with_capacity(MESSAGE_HEADER_SIZE);
	buffer.write_u8(header.version)?;
	buffer.write_u8(header.kind)?;
	buffer.write_u16::<LittleEndian>(header.size)?;
	Ok(buffer)
}

/// Deserialize message header.
pub fn deserialize_header(data: &[u8]) -> Result<MessageHeader, Error> {
	let mut reader = Cursor::new(data);
	Ok(MessageHeader {
		version: reader.read_u8()?,
		kind: reader.read_u8()?,
		size: reader.read_u16::<LittleEndian>()?,
	})
}

/// Build serialized message from header && payload
fn build_serialized_message(mut header: MessageHeader, payload: Vec<u8>) -> Result<SerializedMessage, Error> {
	let payload_len = payload.len();
	if payload_len > u16::MAX as usize {
		return Err(Error::InvalidMessage);
	}
	header.size = payload.len() as u16;

	let mut message = serialize_header(&header)?;
	message.extend(payload);
	Ok(SerializedMessage(message))
}

#[cfg(test)]
pub mod tests {
	use std::io;
	use ethkey::{KeyPair, Public};
	use key_server_cluster::message::Message;
	use super::{MESSAGE_HEADER_SIZE, MessageHeader, compute_shared_key, encrypt_message, serialize_message,
		serialize_header, deserialize_header};

	pub struct TestIo {
		self_key_pair: KeyPair,
		peer_public: Public,
		shared_key_pair: KeyPair,
		input_buffer: io::Cursor<Vec<u8>>,
	}

	impl TestIo {
		pub fn new(self_key_pair: KeyPair, peer_public: Public) -> Self {
			let shared_key_pair = compute_shared_key(self_key_pair.secret(), &peer_public).unwrap();
			TestIo {
				self_key_pair: self_key_pair,
				peer_public: peer_public,
				shared_key_pair: shared_key_pair,
				input_buffer: io::Cursor::new(Vec::new()),
			}
		}

		pub fn self_key_pair(&self) -> &KeyPair {
			&self.self_key_pair
		}

		pub fn peer_public(&self) -> &Public {
			&self.peer_public
		}

		pub fn add_input_message(&mut self, message: Message) {
			let serialized_message = serialize_message(message).unwrap();
			let serialized_message: Vec<_> = serialized_message.into();
			let input_buffer = self.input_buffer.get_mut();
			for b in serialized_message {
				input_buffer.push(b);
			}
		}

		pub fn add_encrypted_input_message(&mut self, message: Message) {
			let serialized_message = encrypt_message(&self.shared_key_pair, serialize_message(message).unwrap()).unwrap();
			let serialized_message: Vec<_> = serialized_message.into();
			let input_buffer = self.input_buffer.get_mut();
			for b in serialized_message {
				input_buffer.push(b);
			}
		}
	}

	impl io::Read for TestIo {
		fn read(&mut self, buf: &mut [u8]) -> io::Result<usize> {
			io::Read::read(&mut self.input_buffer, buf)
		}
	}

	impl io::Write for TestIo {
		fn write(&mut self, buf: &[u8]) -> io::Result<usize> {
			Ok(buf.len())
		}

		fn flush(&mut self) -> io::Result<()> {
			Ok(())
		}
	}

	#[test]
	fn header_serialization_works() {
		let header = MessageHeader {
			kind: 1,
			version: 2,
			size: 3,
		};

		let serialized_header = serialize_header(&header).unwrap();
		assert_eq!(serialized_header.len(), MESSAGE_HEADER_SIZE);

		let deserialized_header = deserialize_header(&serialized_header).unwrap();
		assert_eq!(deserialized_header, header);
	}
}<|MERGE_RESOLUTION|>--- conflicted
+++ resolved
@@ -84,18 +84,8 @@
 		Message::Decryption(DecryptionMessage::DecryptionSessionError(payload))				=> (104, serde_json::to_vec(&payload)),
 	};
 
-<<<<<<< HEAD
 	let payload = payload.map_err(|err| Error::Serde(format!("{}", err)))?;
 	build_serialized_message(MessageHeader {
-=======
-	let payload = payload.map_err(|err| Error::Serde(err.to_string()))?;
-	let payload_len = payload.len();
-	if payload_len > u16::MAX as usize {
-		return Err(Error::InvalidMessage);
-	}
-
-	let header = MessageHeader {
->>>>>>> c4e465f5
 		kind: message_kind,
 		version: 1,
 		size: 0,
