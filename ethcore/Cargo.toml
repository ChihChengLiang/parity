--- conflicted
+++ resolved
@@ -41,7 +41,6 @@
 lru-cache = "0.1.0"
 native-contracts = { path = "native_contracts" }
 num = "0.1"
-<<<<<<< HEAD
 num_cpus = "1.2"
 rand = "0.3"
 rlp = { path = "../util/rlp" }
@@ -51,9 +50,7 @@
 stats = { path = "../util/stats" }
 time = "0.1"
 transient-hashmap = "0.4"
-=======
 bn = { git = "https://github.com/paritytech/bn" }
->>>>>>> 84abf5d8
 
 [features]
 jit = ["evmjit"]
