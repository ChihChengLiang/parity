// Copyright 2015, 2016 Ethcore (UK) Ltd.
// This file is part of Parity.

// Parity is free software: you can redistribute it and/or modify
// it under the terms of the GNU General Public License as published by
// the Free Software Foundation, either version 3 of the License, or
// (at your option) any later version.

// Parity is distributed in the hope that it will be useful,
// but WITHOUT ANY WARRANTY; without even the implied warranty of
// MERCHANTABILITY or FITNESS FOR A PARTICULAR PURPOSE.  See the
// GNU General Public License for more details.

// You should have received a copy of the GNU General Public License
// along with Parity.  If not, see <http://www.gnu.org/licenses/>.

//! Transaction Execution environment.
use common::*;
use state::*;
use engine::*;
use executive::*;
use evm::{self, Schedule, Ext, ContractCreateResult, MessageCallResult};
use substate::*;

/// Policy for handling output data on `RETURN` opcode.
pub enum OutputPolicy<'a, 'b> {
	/// Return reference to fixed sized output.
	/// Used for message calls.
	Return(BytesRef<'a>, Option<&'b mut Bytes>),
	/// Init new contract as soon as `RETURN` is called.
	InitContract(Option<&'b mut Bytes>),
}

/// Transaction properties that externalities need to know about.
pub struct OriginInfo {
	address: Address,
	origin: Address,
	gas_price: U256,
	value: U256
}

impl OriginInfo {
	/// Populates origin info from action params.
	pub fn from(params: &ActionParams) -> Self {
		OriginInfo {
			address: params.address.clone(),
			origin: params.origin.clone(),
			gas_price: params.gas_price,
			value: match params.value {
				ActionValue::Transfer(val) | ActionValue::Apparent(val) => val
			}
		}
	}
}

/// Implementation of evm Externalities.
pub struct Externalities<'a, T> where T: 'a + Tracer {
	state: &'a mut State,
	env_info: &'a EnvInfo,
	engine: &'a Engine,
	depth: usize,
	origin_info: OriginInfo,
	substate: &'a mut Substate,
	schedule: Schedule,
	output: OutputPolicy<'a, 'a>,
	tracer: &'a mut T,
}

impl<'a, T> Externalities<'a, T> where T: 'a + Tracer {
	/// Basic `Externalities` constructor.
	pub fn new(state: &'a mut State,
		env_info: &'a EnvInfo,
		engine: &'a Engine,
		depth: usize,
		origin_info: OriginInfo,
		substate: &'a mut Substate,
		output: OutputPolicy<'a, 'a>,
		tracer: &'a mut T,
	) -> Self {
		Externalities {
			state: state,
			env_info: env_info,
			engine: engine,
			depth: depth,
			origin_info: origin_info,
			substate: substate,
			schedule: engine.schedule(env_info),
			output: output,
			tracer: tracer,
		}
	}
}

impl<'a, T> Ext for Externalities<'a, T> where T: 'a + Tracer {
	fn storage_at(&self, key: &H256) -> H256 {
		self.state.storage_at(&self.origin_info.address, key)
	}

	fn set_storage(&mut self, key: H256, value: H256) {
		self.state.set_storage(&self.origin_info.address, key, value)
	}

	fn exists(&self, address: &Address) -> bool {
		self.state.exists(address)
	}

	fn balance(&self, address: &Address) -> U256 {
		self.state.balance(address)
	}

	fn blockhash(&self, number: &U256) -> H256 {
		// TODO: comment out what this function expects from env_info, since it will produce panics if the latter is inconsistent
		match *number < U256::from(self.env_info.number) && number.low_u64() >= cmp::max(256, self.env_info.number) - 256 {
			true => {
				let index = self.env_info.number - number.low_u64() - 1;
				assert!(index < self.env_info.last_hashes.len() as u64, format!("Inconsistent env_info, should contain at least {:?} last hashes", index+1));
				let r = self.env_info.last_hashes[index as usize].clone();
				trace!("ext: blockhash({}) -> {} self.env_info.number={}\n", number, r, self.env_info.number);
				r
			},
			false => {
				trace!("ext: blockhash({}) -> null self.env_info.number={}\n", number, self.env_info.number);
				H256::zero()
			},
		}
	}

	fn create(&mut self, gas: &U256, value: &U256, code: &[u8]) -> ContractCreateResult {
		// create new contract address
		let address = contract_address(&self.origin_info.address, &self.state.nonce(&self.origin_info.address));

		// prepare the params
		let params = ActionParams {
			code_address: address.clone(),
			address: address.clone(),
			sender: self.origin_info.address.clone(),
			origin: self.origin_info.origin.clone(),
			gas: *gas,
			gas_price: self.origin_info.gas_price,
			value: ActionValue::Transfer(*value),
			code: Some(code.to_vec()),
			data: None,
		};

		self.state.inc_nonce(&self.origin_info.address);
		let mut ex = Executive::from_parent(self.state, self.env_info, self.engine, self.depth);

		// TODO: handle internal error separately
		match ex.create(params, self.substate, self.tracer) {
			Ok(gas_left) => {
				self.substate.contracts_created.push(address.clone());
				ContractCreateResult::Created(address, gas_left)
			},
			_ => ContractCreateResult::Failed
		}
	}

	fn call(&mut self,
		gas: &U256,
		sender_address: &Address,
		receive_address: &Address,
		value: Option<U256>,
		data: &[u8],
		code_address: &Address,
		output: &mut [u8]
	) -> MessageCallResult {
		trace!(target: "externalities", "call");

		let mut params = ActionParams {
			sender: sender_address.clone(),
			address: receive_address.clone(),
			value: ActionValue::Apparent(self.origin_info.value),
			code_address: code_address.clone(),
			origin: self.origin_info.origin.clone(),
			gas: *gas,
			gas_price: self.origin_info.gas_price,
			code: self.state.code(code_address),
			data: Some(data.to_vec()),
		};

		if let Some(value) = value {
			params.value = ActionValue::Transfer(value);
		}

		let mut ex = Executive::from_parent(self.state, self.env_info, self.engine, self.depth);

		match ex.call(params, self.substate, BytesRef::Fixed(output), self.tracer) {
			Ok(gas_left) => MessageCallResult::Success(gas_left),
			_ => MessageCallResult::Failed
		}
	}

	fn extcode(&self, address: &Address) -> Bytes {
		self.state.code(address).unwrap_or_else(|| vec![])
	}

	#[cfg_attr(feature="dev", allow(match_ref_pats))]
	fn ret(&mut self, gas: &U256, data: &[u8]) -> Result<U256, evm::Error> {
		let handle_copy = |to: &mut Option<&mut Bytes>| {
			to.as_mut().map(|b| **b = data.to_owned());
		};
		match self.output {
			OutputPolicy::Return(BytesRef::Fixed(ref mut slice), ref mut copy) => {
				handle_copy(copy);

				let len = cmp::min(slice.len(), data.len());
				unsafe {
					ptr::copy(data.as_ptr(), slice.as_mut_ptr(), len);
				}
				Ok(*gas)
			},
			OutputPolicy::Return(BytesRef::Flexible(ref mut vec), ref mut copy) => {
				handle_copy(copy);

				vec.clear();
				vec.reserve(data.len());
				unsafe {
					ptr::copy(data.as_ptr(), vec.as_mut_ptr(), data.len());
					vec.set_len(data.len());
				}
				Ok(*gas)
			},
			OutputPolicy::InitContract(ref mut copy) => {
				let return_cost = U256::from(data.len()) * U256::from(self.schedule.create_data_gas);
				if return_cost > *gas {
					return match self.schedule.exceptional_failed_code_deposit {
						true => Err(evm::Error::OutOfGas),
						false => Ok(*gas)
					}
				}

				handle_copy(copy);

				let mut code = vec![];
				code.reserve(data.len());
				unsafe {
					ptr::copy(data.as_ptr(), code.as_mut_ptr(), data.len());
					code.set_len(data.len());
				}
				self.state.init_code(&self.origin_info.address, code);
				Ok(*gas - return_cost)
			}
		}
	}

	fn log(&mut self, topics: Vec<H256>, data: &[u8]) {
		let address = self.origin_info.address.clone();
		self.substate.logs.push(LogEntry {
			address: address,
			topics: topics,
			data: data.to_vec()
		});
	}

	fn suicide(&mut self, refund_address: &Address) {
		let address = self.origin_info.address.clone();
		let balance = self.balance(&address);
		if &address == refund_address {
			// TODO [todr] To be consisted with CPP client we set balance to 0 in that case.
			self.state.sub_balance(&address, &balance);
		} else {
			trace!("Suiciding {} -> {} (xfer: {})", address, refund_address, balance);
			self.state.transfer_balance(&address, refund_address, &balance);
		}
		self.substate.suicides.insert(address);
	}

	fn schedule(&self) -> &Schedule {
		&self.schedule
	}

	fn env_info(&self) -> &EnvInfo {
		&self.env_info
	}

	fn depth(&self) -> usize {
		self.depth
	}

	fn inc_sstore_clears(&mut self) {
		self.substate.sstore_clears_count = self.substate.sstore_clears_count + U256::one();
	}
}

#[cfg(test)]
mod tests {
	use common::*;
	use state::*;
	use engine::*;
	use evm::{Ext};
	use substate::*;
	use tests::helpers::*;
	use super::*;

	fn get_test_origin() -> OriginInfo {
		OriginInfo {
			address: Address::zero(),
			origin: Address::zero(),
			gas_price: U256::zero(),
			value: U256::zero()
		}
	}

	fn get_test_env_info() -> EnvInfo {
		EnvInfo {
			number: 100,
			author: x!(0),
			timestamp: 0,
			difficulty: x!(0),
			last_hashes: vec![],
			gas_used: x!(0),
			gas_limit: x!(0)
		}
	}

	struct TestSetup {
		state: GuardedTempResult<State>,
		engine: Box<Engine>,
		sub_state: Substate,
		env_info: EnvInfo
	}

	impl Default for TestSetup {
		fn default() -> Self {
			TestSetup::new()
		}
	}

	impl TestSetup {
		fn new() -> Self {
			TestSetup {
				state: get_temp_state(),
<<<<<<< HEAD
				engine: get_test_spec().to_engine().unwrap(),
				sub_state: Substate::new(),
=======
				engine: get_test_spec().engine,
				sub_state: Substate::new(false),
>>>>>>> 66e63ee0
				env_info: get_test_env_info()
			}
		}
	}

	#[test]
	fn can_be_created() {
		let mut setup = TestSetup::new();
		let state = setup.state.reference_mut();
		let mut tracer = NoopTracer;

		let ext = Externalities::new(state, &setup.env_info, &*setup.engine, 0, get_test_origin(), &mut setup.sub_state, OutputPolicy::InitContract(None), &mut tracer);

		assert_eq!(ext.env_info().number, 100);
	}

	#[test]
	fn can_return_block_hash_no_env() {
		let mut setup = TestSetup::new();
		let state = setup.state.reference_mut();
		let mut tracer = NoopTracer;

		let ext = Externalities::new(state, &setup.env_info, &*setup.engine, 0, get_test_origin(), &mut setup.sub_state, OutputPolicy::InitContract(None), &mut tracer);

		let hash = ext.blockhash(&U256::from_str("0000000000000000000000000000000000000000000000000000000000120000").unwrap());

		assert_eq!(hash, H256::zero());
	}

	#[test]
	fn can_return_block_hash() {
		let test_hash = H256::from("afafafafafafafafafafafbcbcbcbcbcbcbcbcbcbeeeeeeeeeeeeedddddddddd");
		let test_env_number = 0x120001;

		let mut setup = TestSetup::new();
		{
			let env_info = &mut setup.env_info;
			env_info.number = test_env_number;
			env_info.last_hashes.push(test_hash.clone());
		}
		let state = setup.state.reference_mut();
		let mut tracer = NoopTracer;

		let ext = Externalities::new(state, &setup.env_info, &*setup.engine, 0, get_test_origin(), &mut setup.sub_state, OutputPolicy::InitContract(None), &mut tracer);

		let hash = ext.blockhash(&U256::from_str("0000000000000000000000000000000000000000000000000000000000120000").unwrap());

		assert_eq!(test_hash, hash);
	}

	#[test]
	#[should_panic]
	fn can_call_fail_empty() {
		let mut setup = TestSetup::new();
		let state = setup.state.reference_mut();
		let mut tracer = NoopTracer;

		let mut ext = Externalities::new(state, &setup.env_info, &*setup.engine, 0, get_test_origin(), &mut setup.sub_state, OutputPolicy::InitContract(None), &mut tracer);

		let mut output = vec![];

		// this should panic because we have no balance on any account
		ext.call(
			&U256::from_str("0000000000000000000000000000000000000000000000000000000000120000").unwrap(),
			&Address::new(),
			&Address::new(),
			Some(U256::from_str("0000000000000000000000000000000000000000000000000000000000150000").unwrap()),
			&[],
			&Address::new(),
			&mut output);
	}

	#[test]
	fn can_log() {
		let log_data = vec![120u8, 110u8];
		let log_topics = vec![H256::from("af0fa234a6af46afa23faf23bcbc1c1cb4bcb7bcbe7e7e7ee3ee2edddddddddd")];

		let mut setup = TestSetup::new();
		let state = setup.state.reference_mut();
		let mut tracer = NoopTracer;

		{
			let mut ext = Externalities::new(state, &setup.env_info, &*setup.engine, 0, get_test_origin(), &mut setup.sub_state, OutputPolicy::InitContract(None), &mut tracer);
			ext.log(log_topics, &log_data);
		}

		assert_eq!(setup.sub_state.logs.len(), 1);
	}

	#[test]
	fn can_suicide() {
		let refund_account = &Address::new();

		let mut setup = TestSetup::new();
		let state = setup.state.reference_mut();
		let mut tracer = NoopTracer;

		{
			let mut ext = Externalities::new(state, &setup.env_info, &*setup.engine, 0, get_test_origin(), &mut setup.sub_state, OutputPolicy::InitContract(None), &mut tracer);
			ext.suicide(&refund_account);
		}

		assert_eq!(setup.sub_state.suicides.len(), 1);
	}
}<|MERGE_RESOLUTION|>--- conflicted
+++ resolved
@@ -330,13 +330,8 @@
 		fn new() -> Self {
 			TestSetup {
 				state: get_temp_state(),
-<<<<<<< HEAD
-				engine: get_test_spec().to_engine().unwrap(),
+				engine: get_test_spec().engine,
 				sub_state: Substate::new(),
-=======
-				engine: get_test_spec().engine,
-				sub_state: Substate::new(false),
->>>>>>> 66e63ee0
 				env_info: get_test_env_info()
 			}
 		}
