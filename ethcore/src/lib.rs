// Copyright 2015-2017 Parity Technologies (UK) Ltd.
// This file is part of Parity.

// Parity is free software: you can redistribute it and/or modify
// it under the terms of the GNU General Public License as published by
// the Free Software Foundation, either version 3 of the License, or
// (at your option) any later version.

// Parity is distributed in the hope that it will be useful,
// but WITHOUT ANY WARRANTY; without even the implied warranty of
// MERCHANTABILITY or FITNESS FOR A PARTICULAR PURPOSE.  See the
// GNU General Public License for more details.

// You should have received a copy of the GNU General Public License
// along with Parity.  If not, see <http://www.gnu.org/licenses/>.

#![warn(missing_docs)]
#![cfg_attr(feature="benches", feature(test))]
#![cfg_attr(feature="dev", feature(plugin))]
#![cfg_attr(feature="dev", plugin(clippy))]

// Clippy settings
// Most of the time much more readable
#![cfg_attr(feature="dev", allow(needless_range_loop))]
// Shorter than if-else
#![cfg_attr(feature="dev", allow(match_bool))]
// Keeps consistency (all lines with `.clone()`).
#![cfg_attr(feature="dev", allow(clone_on_copy))]
// Complains on Box<E> when implementing From<Box<E>>
#![cfg_attr(feature="dev", allow(boxed_local))]
// Complains about nested modules with same name as parent
#![cfg_attr(feature="dev", allow(module_inception))]
// TODO [todr] a lot of warnings to be fixed
#![cfg_attr(feature="dev", allow(assign_op_pattern))]


//! Ethcore library
//!
//! ### Rust version:
//! - nightly
//!
//! ### Supported platforms:
//! - OSX
//! - Linux
//!
//! ### Building:
//!
//! - Ubuntu 14.04 and later:
//!
//!   ```bash
//!
//!   # install multirust
//!   curl -sf https://raw.githubusercontent.com/brson/multirust/master/blastoff.sh | sh -s -- --yes
//!
//!   # export rust LIBRARY_PATH
//!   export LIBRARY_PATH=/usr/local/lib
//!
//!   # download and build parity
//!   git clone https://github.com/paritytech/parity
//!   cd parity
//!   multirust override beta
//!   cargo build --release
//!   ```
//!
//! - OSX:
//!
//!   ```bash
//!   # install rocksdb && multirust
//!   brew update
//!   brew install multirust
//!
//!   # export rust LIBRARY_PATH
//!   export LIBRARY_PATH=/usr/local/lib
//!
//!   # download and build parity
//!   git clone https://github.com/paritytech/parity
//!   cd parity
//!   multirust override beta
//!   cargo build --release
//!   ```

extern crate bit_set;
extern crate bloomchain;
extern crate byteorder;
extern crate crossbeam;
extern crate crypto;
extern crate env_logger;
extern crate ethabi;
extern crate ethash;
extern crate ethcore_bloom_journal as bloom_journal;
extern crate ethcore_devtools as devtools;
extern crate ethcore_io as io;
extern crate ethcore_ipc_nano as nanoipc;
extern crate ethcore_logger;
extern crate ethcore_stratum;
extern crate ethjson;
extern crate ethkey;
extern crate futures;
extern crate hardware_wallet;
<<<<<<< HEAD
extern crate hyper;
=======
extern crate stats;
extern crate ethcore_logger;
extern crate num;
extern crate bn;
>>>>>>> 84abf5d8
extern crate itertools;
extern crate linked_hash_map;
extern crate lru_cache;
extern crate native_contracts;
extern crate num_cpus;
extern crate num;
extern crate rand;
extern crate rlp;
extern crate rustc_serialize;
extern crate semver;
extern crate stats;
extern crate time;
extern crate transient_hashmap;

#[macro_use]
extern crate log;
#[macro_use]
extern crate ethcore_util as util;
#[macro_use]
extern crate lazy_static;
#[macro_use]
extern crate ethcore_ipc as ipc;

#[cfg(feature = "jit" )]
extern crate evmjit;

pub extern crate ethstore;

pub mod account_provider;
pub mod engines;
pub mod block;
pub mod client;
pub mod error;
pub mod ethereum;
pub mod header;
pub mod service;
pub mod trace;
pub mod spec;
pub mod views;
pub mod pod_state;
pub mod migrations;
pub mod miner;
pub mod snapshot;
pub mod action_params;
pub mod db;
pub mod verification;
pub mod state;
pub mod env_info;
#[macro_use] pub mod evm;

mod cache_manager;
mod blooms;
mod basic_types;
mod pod_account;
mod state_db;
mod account_db;
mod builtin;
mod executive;
mod externalities;
mod blockchain;
mod types;
mod factory;

#[cfg(test)]
mod tests;
#[cfg(test)]
#[cfg(feature="json-tests")]
mod json_tests;

pub use types::*;
pub use executive::contract_address;<|MERGE_RESOLUTION|>--- conflicted
+++ resolved
@@ -97,14 +97,11 @@
 extern crate ethkey;
 extern crate futures;
 extern crate hardware_wallet;
-<<<<<<< HEAD
 extern crate hyper;
-=======
 extern crate stats;
 extern crate ethcore_logger;
 extern crate num;
 extern crate bn;
->>>>>>> 84abf5d8
 extern crate itertools;
 extern crate linked_hash_map;
 extern crate lru_cache;
