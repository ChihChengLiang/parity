--- conflicted
+++ resolved
@@ -41,55 +41,6 @@
   return workerAction('phraseToWallet', phrase);
 }
 
-<<<<<<< HEAD
 export function createKeyObject (key, password) {
   return workerAction('createKeyObject', { key, password });
-}
-
-export function randomBytes (length) {
-  if (keythereum) {
-    return keythereum.crypto.randomBytes(length);
-  }
-
-  const buf = Buffer.alloc(length);
-
-  for (let i = 0; i < length; i++) {
-    buf[i] = Math.random() * 255;
-  }
-
-  return buf;
-}
-
-export function randomNumber (max) {
-  // Use 24 bits to avoid the integer becoming signed via bitshifts
-  const rand = randomBytes(3);
-
-  const integer = (rand[0] << 16) | (rand[1] << 8) | rand[2];
-
-  // floor to integer value via bitor 0
-  return ((integer / 0xFFFFFF) * max) | 0;
-}
-
-export function randomWord () {
-  // TODO mh: use better entropy
-  const index = randomNumber(dictionary.length);
-
-  return dictionary[index];
-}
-
-export function randomPhrase (length) {
-  const words = [];
-
-  while (length--) {
-    words.push(randomWord());
-  }
-
-  return words.join(' ');
-=======
-    worker.postMessage(phrase);
-    worker.onmessage = ({ data }) => {
-      resolve(data);
-    };
-  });
->>>>>>> 5d6dac49
 }